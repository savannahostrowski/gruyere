package main

import (
	"fmt"
	"os"
	"os/exec"
	"regexp"
	"strconv"
	"strings"
	"syscall"
	"time"

	"github.com/charmbracelet/bubbles/list"
	tea "github.com/charmbracelet/bubbletea"
	"github.com/charmbracelet/lipgloss"
	"github.com/charmbracelet/log"
	zone "github.com/lrstanley/bubblezone"
	"github.com/lucasb-eyer/go-colorful"
	"golang.org/x/term"
)

var baseStyle = lipgloss.NewStyle()

var (
	subtle     = lipgloss.AdaptiveColor{Light: "#D9DCCF", Dark: "#383838"}
	titleStyle = lipgloss.NewStyle().
			MarginLeft(1).
			MarginRight(5).
			Padding(0, 1).
			Italic(true).
			Foreground(lipgloss.Color("#FFF7DB")).
			SetString("Gruyere")

	descStyle = lipgloss.NewStyle().MarginTop(1)

	infoStyle = lipgloss.NewStyle().
			BorderStyle(lipgloss.NormalBorder()).
			BorderTop(true).
			BorderForeground(subtle)

	// Dialog.
	dialogBoxStyle = lipgloss.NewStyle().
			Border(lipgloss.RoundedBorder()).
			BorderForeground(lipgloss.Color("#874BFD")).
			Padding(1, 2).
			BorderTop(true).
			BorderLeft(true).
			BorderRight(true).
			BorderBottom(true)

	buttonStyle = lipgloss.NewStyle().
			Foreground(lipgloss.Color("#FFF7DB")).
			Background(lipgloss.Color("#888B7E")).
			Padding(0, 3).
			MarginTop(1).
			MarginRight(2)

	activeButtonStyle = buttonStyle.Copy().
				Foreground(lipgloss.Color("#FFF7DB")).
				Background(lipgloss.AdaptiveColor{Light: "#EE6FF8", Dark: "#EE6FF8"}).
				MarginRight(2).
				Underline(true)

	docStyle = lipgloss.NewStyle().Padding(1, 2, 1, 2)
)

type item struct {
	title string
	desc  string
}

func (i item) Title() string       { return zone.Mark(i.title, i.title) }
func (i item) Description() string { return zone.Mark(i.desc, i.desc) }
func (i item) FilterValue() string { return zone.Mark(i.title, i.title) }

type model struct {
	list         list.Model
	selectedPort string
	activeButton string
	title        string
}

var doc = strings.Builder{}

type tickMsg time.Time

func (m model) Init() tea.Cmd {
	return tickCmd()
}

func (m model) Update(msg tea.Msg) (tea.Model, tea.Cmd) {
	switch msg := msg.(type) {
	case tea.KeyMsg:
		if msg.String() == "ctrl+c" {
			return m, tea.Quit
		}

<<<<<<< HEAD
		// If there are no running processes, dont allow user to select
		hasRunningProcesses := len(m.list.Items()) > 0
		if msg.String() == "enter" && hasRunningProcesses {
=======
		if msg.String() == "enter" && m.list.SelectedItem() != nil {
>>>>>>> 92057505
			if m.selectedPort == "" {
				port := m.list.SelectedItem().FilterValue()
				m.selectedPort = port
			} else {
				// If accepted killing the port, grab PID + execute killPort()
				if m.activeButton == "yes" {
					execPortKill(&m)
				}
				// In all cases, reset selected port at the end
				m.selectedPort = ""
			}
		}

		// If we reach the dialog to confirm killing a port (and therefore have selected a port)
		if (msg.String() == "right" || msg.String() == "l") && m.activeButton != "no" {
			m.activeButton = "no"
		}
		if (msg.String() == "left" || msg.String() == "h") && m.activeButton == "no" {
			m.activeButton = "yes"
		}

	// Mouse handlers
	case tea.MouseMsg:
		if msg.Type == tea.MouseWheelUp {
			m.list.CursorUp()
			return m, nil
		}

		if msg.Type == tea.MouseWheelDown {
			m.list.CursorDown()
			return m, nil
		}

		if msg.Type == tea.MouseRelease {
			if m.selectedPort == "" {
				for i, listItem := range m.list.VisibleItems() {
					item, _ := listItem.(item)
					// Check each item to see if it's in bounds.
					if zone.Get(item.title).InBounds(msg) || zone.Get(item.desc).InBounds(msg) {
						// If so, select it in the list.
						m.list.Select(i)
						port := m.list.Items()[i].FilterValue()
						m.selectedPort = port
						break
					}
				}
				// If ok is clicked
			} else if zone.Get("ok").InBounds(msg) {
				execPortKill(&m)
				m.selectedPort = ""
				// If no is clicked
			} else if zone.Get("no").InBounds(msg) {
				m.selectedPort = ""
			}
		}

	case tickMsg:
		cmd := m.list.SetItems(getProcesses())
		return m, tea.Batch(tickCmd(), cmd)

	case tea.WindowSizeMsg:
		h, v := docStyle.GetFrameSize()
		m.list.SetSize(msg.Width-h, msg.Height-v)
	}

	var cmd tea.Cmd
	m.list, cmd = m.list.Update(msg)
	return m, cmd
}

func (m model) View() string {
	var view string
	// If there's a selected port, render the confirmation dialog
	if m.selectedPort != "" {
		view = confirmationView(m)
	} else {
		// Otherwise, we just show the list of processes
		m.list.SetHeight(20)
		view = docStyle.Render(m.list.View())
	}

	return zone.Scan(lipgloss.JoinVertical(lipgloss.Top, m.title, view))
}

func main() {
	// init mouse support via zone
	zone.NewGlobal()

	// Get processes running on listening ports
	processes := getProcesses()

	//Initialize the model
	m := model{
		list:         list.New(processes, list.NewDefaultDelegate(), 0, 0),
		selectedPort: "",
		activeButton: "yes",
	}

	m.list.SetStatusBarItemName("process", "processes")
	//Hide default list title + styles
	m.list.SetShowTitle(false)
	m.title = initTitle()

	// Let 'er rip
	// Note: WithAltScreen is needed or zone(mouse support) will break
	// See https://github.com/lrstanley/bubblezone/issues/11
	p := tea.NewProgram(m, tea.WithAltScreen(), tea.WithMouseCellMotion())

	if _, err := p.Run(); err != nil {
		log.Fatal("Error running program:", err)
		os.Exit(1)
	}
}

// Used to refresh the running processes on listening ports in the list view
func tickCmd() tea.Cmd {
	return tea.Tick(time.Second*1, func(t time.Time) tea.Msg {
		return tickMsg(t)
	})
}

func getProcesses() []list.Item {
	out, err := exec.Command("lsof", "-i", "-P", "-n", "-sTCP:LISTEN").Output()
	// Guard to just return empty list on exit error
	if err != nil {
		return []list.Item{}
	}

	strStdout := string(out)

	procs := strings.Split(strStdout, "\n")
	var processes []list.Item
	for i, proc := range procs {
		if len(proc) == 0 || i == 0 {
			continue
		}
		pieces := strings.Fields(proc)
		pid := pieces[1]
		user := pieces[2]
		port := strings.Split(pieces[8], ":")[1]
		command := pieces[0]

		titleStr := fmt.Sprintf("Port :%s (%s)", port, pid)
		descStr := fmt.Sprintf("User: %s, Command: %s", user, command)

		processes = append(processes, item{title: titleStr, desc: descStr})
	}

	return processes
}

func killPort(pid string) {
	pidInt, err := strconv.Atoi(pid)
	if err != nil {
		log.Error("Could not convert to process pid to int - ", err)
	}

	if err := syscall.Kill(pidInt, syscall.SIGKILL); err != nil {
		log.Error("Could not kill process - ", err)
	}
}

func confirmationView(m model) string {
	width, _, _ := term.GetSize(0)
	var okButton, cancelButton string

	if m.activeButton == "yes" {
		okButton = activeButtonStyle.Render("Yes")
		cancelButton = buttonStyle.
			Render("No, take me back")
	} else {
		okButton = buttonStyle.Render("Yes")
		cancelButton = activeButtonStyle.
			Render("No, take me back")
	}

	qStr := fmt.Sprintf("Are you sure you want to kill port %s?", m.selectedPort)
	question := lipgloss.NewStyle().Width(50).Align(lipgloss.Center).Render(qStr)
	buttons := lipgloss.JoinHorizontal(lipgloss.Top, zone.Mark("ok", okButton), zone.Mark("no", cancelButton))
	ui := lipgloss.JoinVertical(lipgloss.Center, question, buttons)

	dialog := lipgloss.Place(width, 9,
		lipgloss.Left, lipgloss.Center,
		dialogBoxStyle.Render(ui),
		lipgloss.WithWhitespaceChars(" "),
		lipgloss.WithWhitespaceForeground(subtle),
	)

	return baseStyle.Render(dialog + "\n\n")
}

func initTitle() string {
	colors := colorGrid(1, 5)
	var title strings.Builder

	for i, v := range colors {
		const offset = 2
		c := lipgloss.Color(v[0])
		fmt.Fprint(&title, titleStyle.Copy().MarginLeft(i*offset).Background(c))
		if i < len(colors)-1 {
			title.WriteRune('\n')
		}
	}

	desc := lipgloss.JoinVertical(lipgloss.Left,
		descStyle.Render("A tiny program for viewing + killing ports"),
		infoStyle.Render("Here's what's running..."),
	)

	row := lipgloss.JoinHorizontal(lipgloss.Top, title.String(), desc)
	doc.WriteString(row + "\n\n")

	return docStyle.Render(doc.String())
}

// Via https://github.com/charmbracelet/lipgloss/blob/776c15f0da16d2b1058a079ec6a08a2e1170d721/examples/layout/main.go#L338
func colorGrid(xSteps, ySteps int) [][]string {
	x0y0, _ := colorful.Hex("#EE6FF8")
	x1y0, _ := colorful.Hex("#EDFF82")
	x0y1, _ := colorful.Hex("#643AFF")
	x1y1, _ := colorful.Hex("#14F9D5")

	x0 := make([]colorful.Color, ySteps)
	for i := range x0 {
		x0[i] = x0y0.BlendLuv(x0y1, float64(i)/float64(ySteps))
	}

	x1 := make([]colorful.Color, ySteps)
	for i := range x1 {
		x1[i] = x1y0.BlendLuv(x1y1, float64(i)/float64(ySteps))
	}

	grid := make([][]string, ySteps)
	for x := 0; x < ySteps; x++ {
		y0 := x0[x]
		grid[x] = make([]string, xSteps)
		for y := 0; y < xSteps; y++ {
			grid[x][y] = y0.BlendLuv(x1[x], float64(y)/float64(xSteps)).Hex()
		}
	}

	return grid
}

func execPortKill(m *model) {
	rgx := regexp.MustCompile(`\((.*?)\)`)
	pid := rgx.FindStringSubmatch(m.list.SelectedItem().FilterValue())[1]
	killPort(pid)
	// Get running processes again when a process is killed
	m.list.SetItems(getProcesses())
	m.list.ResetFilter()
}<|MERGE_RESOLUTION|>--- conflicted
+++ resolved
@@ -95,13 +95,7 @@
 			return m, tea.Quit
 		}
 
-<<<<<<< HEAD
-		// If there are no running processes, dont allow user to select
-		hasRunningProcesses := len(m.list.Items()) > 0
-		if msg.String() == "enter" && hasRunningProcesses {
-=======
 		if msg.String() == "enter" && m.list.SelectedItem() != nil {
->>>>>>> 92057505
 			if m.selectedPort == "" {
 				port := m.list.SelectedItem().FilterValue()
 				m.selectedPort = port
