--- conflicted
+++ resolved
@@ -14,17 +14,19 @@
   "skipCi": true,
   "contributors": [
     {
-<<<<<<< HEAD
       "login": "bfgray3",
       "name": "bernie gray",
       "avatar_url": "https://avatars.githubusercontent.com/u/20310144?v=4",
       "profile": "https://github.com/bfgray3",
-=======
+       "contributions": [
+        "code"
+      ]
+    },
+    {
       "login": "techygrrrl",
       "name": "techygrrrl",
       "avatar_url": "https://avatars.githubusercontent.com/u/88961088?v=4",
       "profile": "https://github.com/techygrrrl",
->>>>>>> 0a61c262
       "contributions": [
         "code"
       ]
